"""
evaluation_all_models_with_checkpoint.py

Evaluates all LLM models in the specified folder on the ScandiQA-DA dataset.
Saves the results incrementally to a CSV file and plots the evaluation metrics.
Implements checkpointing to allow resuming from the last saved state in case of interruptions.
"""

import os
import re
import pandas as pd
import matplotlib.pyplot as plt
import statistics
import math
from scandeval import Benchmarker
import argparse


def get_sorted_model_paths(model_dir):
    """
    Retrieves and sorts model directories based on step numbers.
    The 'final_model' is placed at the end.
    """
    model_subdirs = [
        d for d in os.listdir(model_dir)
        if os.path.isdir(os.path.join(model_dir, d))
    ]

    step_models = []
    final_model = None

    step_pattern = re.compile(r"step_(\d+)")

    for subdir in model_subdirs:
        match = step_pattern.match(subdir)
        if match:
            step = int(match.group(1))
            step_models.append((step, subdir))
        elif subdir.lower() == "final_model":
            final_model = subdir

    # Sort step_models by step number
    step_models_sorted = sorted(step_models, key=lambda x: x[0])

    # Extract sorted model names
    sorted_models = [subdir for _, subdir in step_models_sorted]

    # Append final_model at the end if it exists
    if final_model:
        sorted_models.append(final_model)

    # Full paths
    sorted_model_paths = [os.path.join(model_dir, model) for model in sorted_models]

    return sorted_model_paths

def ensure_directory(dir_path):
    """Ensures that the specified directory exists. Creates it if it doesn't."""
    if not os.path.exists(dir_path):
        os.makedirs(dir_path)
        print(f"Created directory: {dir_path}")

def load_existing_results(csv_path):
    """
    Loads existing evaluation results from the CSV file if it exists.
    Returns an empty DataFrame with the correct columns if the file is empty or invalid.
    """
    required_columns = {'model', 'test_em', 'test_f1', 'test_em_se', 'test_f1_se'}

    if os.path.exists(csv_path) and os.path.getsize(csv_path) > 0:
        try:
            df = pd.read_csv(csv_path, dtype={
                'model': str,
                'test_em': float,
                'test_f1': float,
                'test_em_se': float,
                'test_f1_se': float
            })
            # Verify that required columns exist
            if not required_columns.issubset(set(df.columns)):
                print(f"CSV file is missing required columns. Expected columns: {required_columns}. Starting fresh.")
                return pd.DataFrame(columns=['model', 'test_em', 'test_f1', 'test_em_se', 'test_f1_se'])
            print(f"Loaded existing results from {csv_path}.")
            return df
        except Exception as e:
            print(f"Error loading CSV file: {e}. Starting fresh.")
            return pd.DataFrame(columns=['model', 'test_em', 'test_f1', 'test_em_se', 'test_f1_se'])
    else:
        print(f"No valid CSV file found at {csv_path}. Starting fresh.")
        return pd.DataFrame(columns=['model', 'test_em', 'test_f1', 'test_em_se', 'test_f1_se'])

def save_results_incrementally(df, csv_path):
    """
    Saves the provided DataFrame to the CSV file.
    Appends rows if the file exists and is not empty, otherwise writes the header.
    """
    if not df.empty:
        write_header = not os.path.exists(csv_path) or os.path.getsize(csv_path) == 0
        df.to_csv(csv_path, mode='a', header=write_header, index=False, float_format='%.8f')
        print(f"Saved results to {csv_path}.")

def plot_results(csv_path, plot_path):
    """
    Plots the evaluation metrics from the CSV file.
    """
    try:
        df = pd.read_csv(csv_path)
        if df.empty:
            print("No data available to plot.")
            return

        # Extract step numbers for plotting
        def extract_step(model_name):
            match = re.match(r"step_(\d+)", model_name)
            if match:
                return int(match.group(1))
            # elif model_name.lower() == "final_model":
            #     return 999999  # Assign a high step number for final_model
            else:
                return None

        df['step'] = df['model'].apply(extract_step)
        df = df.dropna(subset=['step'])
        df = df.sort_values('step')

        # Plot the results with confidence intervals
        plt.figure(figsize=(12, 7))

        # Plot EM with error bars
        plt.errorbar(
            df['step'],
            df['test_em'],
            yerr=df['test_em_se'],
            fmt='-o',
            label='Exact Match (EM)',
            capsize=5
        )

        # Plot F1 with error bars
        plt.errorbar(
            df['step'],
            df['test_f1'],
            yerr=df['test_f1_se'],
            fmt='-s',
            label='F1 Score',
            capsize=5
        )

        plt.xlabel('Training Steps', fontsize=14)
        plt.ylabel('Score', fontsize=14)
        plt.title('Model Evaluation on ScandiQA-DA with Confidence Intervals', fontsize=16)
        plt.legend(fontsize=12)
        plt.grid(True, linestyle='--', alpha=0.7)
        plt.tight_layout()

        # Save the plot
        plt.savefig(plot_path)
        plt.close()
        print(f"Evaluation plot saved to {plot_path}")

    except Exception as e:
        print(f"Error plotting results: {e}")



def evaluate_scandeval(MODEL_DIR, RESULT_DIR, CSV_FILENAME = "evaluation_results.csv", PLOT_FILENAME = "evaluation_plot.png", DATASET = "scandiqa-da", LANGUAGE = "da", FRAMEWORK = "pytorch", DEVICE = "cuda", NUM_ITERATIONS = 5):
    # Ensure result directory exists
    ensure_directory(RESULT_DIR)

    # Define paths
    csv_path = os.path.join(RESULT_DIR, CSV_FILENAME)
    plot_path = os.path.join(RESULT_DIR, PLOT_FILENAME)

    # Load existing results
    existing_df = load_existing_results(csv_path)
    evaluated_models = set(existing_df['model'].tolist()) if not existing_df.empty else set()

    # Get sorted model paths
    sorted_model_paths = get_sorted_model_paths(MODEL_DIR)

    if not sorted_model_paths:
        print(f"No models found in {MODEL_DIR}. Exiting.")
        return

    print(f"Found {len(sorted_model_paths)} models to evaluate.")

    # List to hold new results (optional, for future use)
    new_results = []

    for model_path in sorted_model_paths:
        model_name = os.path.basename(model_path)

        if model_name in evaluated_models:
            print(f"Skipping already evaluated model: {model_name}")
            continue  # Skip already evaluated models

        print(f"\nEvaluating model: {model_name}")

        try:
            # Initialize the Benchmarker
            benchmark = Benchmarker(
                progress_bar=True,
                save_results=False,  # We handle saving ourselves
                device=DEVICE,
                verbose=True,
                num_iterations=NUM_ITERATIONS,
                force=True,
                few_shot=False
            )

            # Run the benchmark and capture the results
            results = benchmark(
                model=model_path,
                dataset=DATASET,
                language=LANGUAGE,
                framework=FRAMEWORK,
                trust_remote_code=True,
                verbose=True,


            )

            # Debugging: Print the type and contents of results
            print(f"Type of results: {type(results)}")
            print(f"Contents of results: {results}")

            # Initialize variables
            test_em_mean = None
            test_f1_mean = None
            test_em_se = None
            test_f1_se = None

            # Process results
            if isinstance(results, list):
                # Assuming 'results' is a list of BenchmarkResult objects
                # Extract 'total' from the last result to get aggregated metrics
                last_result = results[-1]
                if hasattr(last_result, 'results') and isinstance(last_result.results, dict):
                    total = last_result.results.get('total', {})
                    test_em_mean = total.get('test_em', None)
                    test_f1_mean = total.get('test_f1', None)
                    test_em_se = total.get('test_em_se', None)
                    test_f1_se = total.get('test_f1_se', None)
                else:
                    print(f"Unexpected result format for model {model_name}.")
            elif hasattr(results, 'results'):
                # Single BenchmarkResult object
                total = results.results.get('total', {})
                test_em_mean = total.get('test_em', None)
                test_f1_mean = total.get('test_f1', None)
                test_em_se = total.get('test_em_se', None)
                test_f1_se = total.get('test_f1_se', None)
            else:
                print(f"Unexpected result format for model {model_name}.")

            # Debugging: Print extracted metrics
            print(f"Extracted metrics for {model_name}: EM={test_em_mean} ± {test_em_se}, F1={test_f1_mean} ± {test_f1_se}")

            # Create DataFrame with the results
            df_new = pd.DataFrame([{
                "model": model_name,
                "test_em": test_em_mean,
                "test_f1": test_f1_mean,
                "test_em_se": test_em_se,
                "test_f1_se": test_f1_se
            }])

            # Save results incrementally
            save_results_incrementally(df_new, csv_path)

            # Append to new_results for plotting later (optional)
            new_results.append({
                "model": model_name,
                "test_em": test_em_mean,
                "test_f1": test_f1_mean,
                "test_em_se": test_em_se,
                "test_f1_se": test_f1_se
            })

            print(f"Completed evaluation for {model_name}: EM={test_em_mean} ± {test_em_se}, F1={test_f1_mean} ± {test_f1_se}")

        except Exception as e:
            print(f"Error evaluating model {model_name}: {e}")
            # Append a result with None values to indicate failure
            df_failed = pd.DataFrame([{
                "model": model_name,
                "test_em": None,
                "test_f1": None,
                "test_em_se": None,
                "test_f1_se": None
            }])
            save_results_incrementally(df_failed, csv_path)
            continue  # Proceed to the next model

    print("All evaluations completed.")
    # After all evaluations, plot the results
    plot_results(csv_path, plot_path)




if __name__ == "__main__":
    # Argument parser
    parser = argparse.ArgumentParser(description="Evaluate Scandeval model and save results.")
    parser.add_argument(
        "--model_dir",
        type=str,
        default="models_final/Instruction/best_model_pretrain_christian",
        help="Path to the model directory."
    )
    parser.add_argument(
        "--result_dir",
        type=str,
        default="models_final/Instruction/best_model_pretrain_christian",
        help="Path to save the evaluation results."
    )

    # Parse arguments
    args = parser.parse_args()

    # Constants
    MODEL_DIR = args.model_dir
    RESULT_DIR = args.result_dir

<<<<<<< HEAD
    #MODEL_DIR = f"models/instruction/{timestamp}"
    #RESULT_DIR = f"result/instruction/{timestamp}"
    
    MODEL_DIR = "models_final/instruction_final"
    RESULT_DIR = "result/instruction/final"
    evaluate_scandeval(MODEL_DIR, RESULT_DIR)
=======
    # Call the evaluation function
    evaluate_scandeval(MODEL_DIR, RESULT_DIR)
>>>>>>> 2dcec007
<|MERGE_RESOLUTION|>--- conflicted
+++ resolved
@@ -322,14 +322,5 @@
     MODEL_DIR = args.model_dir
     RESULT_DIR = args.result_dir
 
-<<<<<<< HEAD
-    #MODEL_DIR = f"models/instruction/{timestamp}"
-    #RESULT_DIR = f"result/instruction/{timestamp}"
-    
-    MODEL_DIR = "models_final/instruction_final"
-    RESULT_DIR = "result/instruction/final"
-    evaluate_scandeval(MODEL_DIR, RESULT_DIR)
-=======
     # Call the evaluation function
     evaluate_scandeval(MODEL_DIR, RESULT_DIR)
->>>>>>> 2dcec007
